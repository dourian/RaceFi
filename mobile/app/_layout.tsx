--- conflicted
+++ resolved
@@ -1,10 +1,10 @@
-<<<<<<< HEAD
 import { Stack } from "expo-router";
 import { StatusBar } from "expo-status-bar";
 import { colors, typography } from "./theme";
 import { Pressable } from "react-native";
 import { Ionicons } from "@expo/vector-icons";
 import { useRouter } from "expo-router";
+import { AuthProvider } from "./lib/auth-context";
 
 function CustomBackButton() {
   const router = useRouter();
@@ -22,12 +22,6 @@
     </Pressable>
   );
 }
-=======
-import { Stack } from 'expo-router';
-import { StatusBar } from 'expo-status-bar';
-import { colors, typography } from './theme';
-import { AuthProvider } from './lib/auth-context';
->>>>>>> bebe682e
 
 export default function RootLayout() {
   return (
@@ -44,7 +38,6 @@
         }}
       >
         <Stack.Screen name="(tabs)" options={{ headerShown: false }} />
-<<<<<<< HEAD
         <Stack.Screen 
           name="challenge/[id]" 
           options={{ 
@@ -61,10 +54,6 @@
             headerBackVisible: false,
           }} 
         />
-=======
-        <Stack.Screen name="challenge/[id]" options={{ title: 'Challenge' }} />
-        <Stack.Screen name="record" options={{ title: 'Record Run' }} />
->>>>>>> bebe682e
       </Stack>
     </AuthProvider>
   );
