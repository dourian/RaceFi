--- conflicted
+++ resolved
@@ -1,4 +1,3 @@
-<<<<<<< HEAD
 import React from 'react';
 import { View, Text, TouchableOpacity, StyleSheet, Alert, ScrollView } from 'react-native';
 import { SafeAreaView } from 'react-native-safe-area-context';
@@ -7,89 +6,11 @@
 import { useBalance } from '../contexts/balanceContext';
 import { colors, shadows, spacing } from '../theme';
 import WalletBalance from '../../components/WalletBalance';
-=======
-import React, { useState } from 'react';
-import { 
-  View, 
-  Text, 
-  TouchableOpacity, 
-  StyleSheet, 
-  Alert, 
-  Image, 
-  TextInput, 
-  ScrollView,
-  Pressable,
-  Modal,
-  ActivityIndicator
-} from 'react-native';
-import { SafeAreaView } from 'react-native-safe-area-context';
-import { Ionicons } from '@expo/vector-icons';
-import * as ImagePicker from 'expo-image-picker';
-import { useAuth } from '../lib/auth-context';
-import { useChallenge } from '../contexts/challengeContext';
-import { colors, spacing, typography, shadows } from '../theme';
->>>>>>> b6d217ef
 
 const Profile: React.FC = () => {
   const { user, signOut } = useAuth();
   const { resetAllChallenges, simulateCompletedChallengesWithResults } = useChallenge();
-<<<<<<< HEAD
   const { resetBalance } = useBalance();
-=======
-  
-  const [isEditing, setIsEditing] = useState(false);
-  const [showSettings, setShowSettings] = useState(false);
-  const [uploading, setUploading] = useState(false);
-  const [profileData, setProfileData] = useState({
-    firstName: user?.user_metadata?.first_name || '',
-    lastName: user?.user_metadata?.last_name || '',
-    avatar: user?.user_metadata?.avatar_url || null,
-  });
-
-  const pickImage = async () => {
-    try {
-      const result = await ImagePicker.launchImageLibraryAsync({
-        mediaTypes: ImagePicker.MediaTypeOptions.Images,
-        allowsEditing: true,
-        aspect: [1, 1],
-        quality: 0.8,
-      });
-
-      if (!result.canceled && result.assets[0]) {
-        setProfileData(prev => ({
-          ...prev,
-          avatar: result.assets[0].uri
-        }));
-      }
-    } catch (error) {
-      Alert.alert('Error', 'Failed to pick image');
-    }
-  };
-
-  const saveProfile = async () => {
-    try {
-      setUploading(true);
-      // TODO: Implement actual profile update with Supabase
-      // This would update the user metadata with firstName, lastName, and avatar
-      
-      Alert.alert('Success', 'Profile updated successfully!');
-      setIsEditing(false);
-    } catch (error) {
-      Alert.alert('Error', 'Failed to update profile');
-    } finally {
-      setUploading(false);
-    }
-  };
-
-  const cancelEdit = () => {
-    setProfileData({
-      firstName: user?.user_metadata?.first_name || '',
-      lastName: user?.user_metadata?.last_name || '',
-      avatar: user?.user_metadata?.avatar_url || null,
-    });
-    setIsEditing(false);
-  };
->>>>>>> b6d217ef
 
   const handleSignOut = async () => {
     Alert.alert(
@@ -148,7 +69,6 @@
   };
 
   return (
-<<<<<<< HEAD
     <SafeAreaView style={styles.container} edges={['top', 'left', 'right', 'bottom']}>
       <ScrollView style={styles.scrollView} showsVerticalScrollIndicator={false}>
         <View style={styles.header}>
@@ -193,179 +113,6 @@
         
         <View style={styles.bottomPadding} />
       </ScrollView>
-=======
-    <SafeAreaView style={styles.container}>
-      <ScrollView style={styles.scrollView} showsVerticalScrollIndicator={false}>
-        {/* Header */}
-        <View style={styles.header}>
-          <Text style={styles.headerTitle}>Profile</Text>
-          <Pressable 
-            style={styles.settingsButton}
-            onPress={() => setShowSettings(true)}
-          >
-            <Ionicons name="settings" size={24} color={colors.text} />
-          </Pressable>
-        </View>
-
-        {/* Avatar and Name Section */}
-        <View style={styles.profileSection}>
-          <View style={styles.profileCard}>
-            <View style={styles.avatarContainer}>
-              <Pressable 
-                style={styles.avatarWrapper}
-                onPress={isEditing ? pickImage : undefined}
-              >
-                {profileData.avatar ? (
-                  <Image source={{ uri: profileData.avatar }} style={styles.avatar} />
-                ) : (
-                  <View style={styles.avatarPlaceholder}>
-                    <Ionicons name="person" size={50} color={colors.textMuted} />
-                  </View>
-                )}
-                {isEditing && (
-                  <View style={styles.avatarEditOverlay}>
-                    <Ionicons name="camera" size={20} color="white" />
-                  </View>
-                )}
-              </Pressable>
-            </View>
-
-          {isEditing ? (
-            <View style={styles.nameEditContainer}>
-              <TextInput
-                style={styles.nameInput}
-                value={profileData.firstName}
-                onChangeText={(text) => setProfileData(prev => ({ ...prev, firstName: text }))}
-                placeholder="First Name"
-                placeholderTextColor={colors.textMuted}
-              />
-              <TextInput
-                style={styles.nameInput}
-                value={profileData.lastName}
-                onChangeText={(text) => setProfileData(prev => ({ ...prev, lastName: text }))}
-                placeholder="Last Name"
-                placeholderTextColor={colors.textMuted}
-              />
-            </View>
-          ) : (
-            <View style={styles.nameContainer}>
-              <Text style={styles.userName}>
-                {profileData.firstName || profileData.lastName 
-                  ? `${profileData.firstName} ${profileData.lastName}`.trim()
-                  : 'Your Name'
-                }
-              </Text>
-              <Text style={styles.userEmail}>{user?.email}</Text>
-            </View>
-          )}
-
-          {/* Edit/Save Buttons */}
-          <View style={styles.editButtonContainer}>
-            {isEditing ? (
-              <View style={styles.editActions}>
-                <Pressable style={styles.cancelButton} onPress={cancelEdit}>
-                  <Text style={styles.cancelButtonText}>Cancel</Text>
-                </Pressable>
-                <Pressable 
-                  style={[styles.saveButton, uploading && styles.saveButtonDisabled]} 
-                  onPress={saveProfile}
-                  disabled={uploading}
-                >
-                  {uploading ? (
-                    <ActivityIndicator size="small" color="white" />
-                  ) : (
-                    <Text style={styles.saveButtonText}>Save</Text>
-                  )}
-                </Pressable>
-              </View>
-            ) : (
-              <Pressable style={styles.editButton} onPress={() => setIsEditing(true)}>
-                <Ionicons name="pencil" size={16} color="#f97316" />
-                <Text style={styles.editButtonText}>Edit Profile</Text>
-              </Pressable>
-            )}
-          </View>
-          </View>
-        </View>
-
-        {/* Stats Section */}
-        <View style={styles.statsSection}>
-          <Text style={styles.sectionTitle}>Your Stats</Text>
-          <View style={styles.statsGrid}>
-            <View style={styles.statCard}>
-              <Ionicons name="trophy" size={24} color="#f59e0b" />
-              <Text style={styles.statNumber}>0</Text>
-              <Text style={styles.statLabel}>Challenges Won</Text>
-            </View>
-            <View style={styles.statCard}>
-              <Ionicons name="flag" size={24} color="#10b981" />
-              <Text style={styles.statNumber}>0</Text>
-              <Text style={styles.statLabel}>Completed</Text>
-            </View>
-            <View style={styles.statCard}>
-              <Ionicons name="flash" size={24} color="#3b82f6" />
-              <Text style={styles.statNumber}>0.0</Text>
-              <Text style={styles.statLabel}>Avg Speed</Text>
-            </View>
-            <View style={styles.statCard}>
-              <Ionicons name="time" size={24} color="#8b5cf6" />
-              <Text style={styles.statNumber}>0m</Text>
-              <Text style={styles.statLabel}>Total Time</Text>
-            </View>
-          </View>
-        </View>
-
-        {/* Account Info */}
-        <View style={styles.infoSection}>
-          <Text style={styles.sectionTitle}>Account Information</Text>
-          <View style={styles.infoCard}>
-            <View style={styles.infoRow}>
-              <Text style={styles.infoLabel}>Email</Text>
-              <Text style={styles.infoValue}>{user?.email}</Text>
-            </View>
-            <View style={styles.infoRow}>
-              <Text style={styles.infoLabel}>Member Since</Text>
-              <Text style={styles.infoValue}>
-                {user?.created_at ? new Date(user.created_at).toLocaleDateString() : 'N/A'}
-              </Text>
-            </View>
-            <View style={styles.infoRow}>
-              <Text style={styles.infoLabel}>User ID</Text>
-              <Text style={styles.infoValue}>{user?.id?.slice(0, 8)}...</Text>
-            </View>
-          </View>
-        </View>
-      </ScrollView>
-
-      {/* Settings Modal */}
-      <Modal visible={showSettings} transparent animationType="slide">
-        <View style={styles.modalOverlay}>
-          <View style={styles.settingsModal}>
-            <View style={styles.modalHeader}>
-              <Text style={styles.modalTitle}>Settings</Text>
-              <Pressable onPress={() => setShowSettings(false)}>
-                <Ionicons name="close" size={24} color={colors.text} />
-              </Pressable>
-            </View>
-            
-            <TouchableOpacity style={styles.settingItem} onPress={handleSimulateCompletedChallenges}>
-              <Ionicons name="flask" size={20} color="#f97316" />
-              <Text style={styles.settingText}>Simulate Completed Races</Text>
-            </TouchableOpacity>
-            
-            <TouchableOpacity style={styles.settingItem} onPress={handleResetChallenges}>
-              <Ionicons name="refresh" size={20} color="#f97316" />
-              <Text style={styles.settingText}>Reset All Challenges</Text>
-            </TouchableOpacity>
-            
-            <TouchableOpacity style={styles.signOutButton} onPress={handleSignOut}>
-              <Ionicons name="log-out" size={20} color="#ef4444" />
-              <Text style={styles.signOutText}>Sign Out</Text>
-            </TouchableOpacity>
-          </View>
-        </View>
-      </Modal>
->>>>>>> b6d217ef
     </SafeAreaView>
   );
 };
@@ -377,24 +124,14 @@
   },
   scrollView: {
     flex: 1,
-<<<<<<< HEAD
-    paddingHorizontal: spacing.lg,
-=======
->>>>>>> b6d217ef
+    paddingHorizontal: spacing.lg,
   },
   header: {
     flexDirection: 'row',
     justifyContent: 'space-between',
     alignItems: 'center',
-<<<<<<< HEAD
     marginBottom: spacing.xl,
     paddingTop: spacing.md,
-=======
-    paddingHorizontal: spacing.lg,
-    paddingTop: spacing.md,
-    paddingBottom: spacing.lg,
-    marginBottom: spacing.md,
->>>>>>> b6d217ef
   },
   headerTitle: {
     ...typography.title,
@@ -472,7 +209,6 @@
     fontSize: 16,
     color: colors.textMuted,
   },
-<<<<<<< HEAD
   walletBalance: {
     marginBottom: spacing.lg,
   },
@@ -482,10 +218,6 @@
     borderRadius: 12,
     marginBottom: spacing.xl,
     ...shadows.card,
-=======
-  nameEditContainer: {
-    width: '100%',
-    marginBottom: spacing.lg,
   },
   nameInput: {
     borderWidth: 1.5,
@@ -513,7 +245,6 @@
     borderWidth: 1,
     borderColor: '#f97316',
     ...shadows.button,
->>>>>>> b6d217ef
   },
   editButtonText: {
     color: '#f97316',
@@ -524,27 +255,11 @@
     flexDirection: 'row',
     gap: spacing.md,
   },
-<<<<<<< HEAD
-  testingSection: {
-    marginBottom: spacing.xl,
-  },
-  testingTitle: {
-    fontSize: 18,
-    fontWeight: '600',
-    color: colors.text,
-    marginBottom: spacing.md,
-  },
-  simulateButton: {
-    backgroundColor: '#28a745',
-    padding: 15,
-    borderRadius: 8,
-=======
   cancelButton: {
     flex: 1,
     backgroundColor: colors.surface,
     paddingVertical: spacing.md,
     borderRadius: 10,
->>>>>>> b6d217ef
     alignItems: 'center',
     borderWidth: 1,
     borderColor: colors.border,
@@ -674,21 +389,45 @@
   settingText: {
     fontSize: 16,
     color: colors.text,
+    marginBottom: 10,
+  },
+  testingSection: {
+    marginBottom: spacing.xl,
+  },
+  testingTitle: {
+    fontSize: 18,
+    fontWeight: '600',
+    color: colors.text,
+    marginBottom: spacing.md,
+  },
+  simulateButton: {
+    backgroundColor: '#28a745',
+    padding: 15,
+    borderRadius: 8,
+    alignItems: 'center',
+    marginBottom: 15,
+  },
+  simulateButtonText: {
+    color: 'white',
+    fontSize: 16,
+    fontWeight: '600',
+  },
+  resetButton: {
+    backgroundColor: '#ff9500',
+    padding: 15,
+    borderRadius: 8,
+    alignItems: 'center',
+    marginBottom: 15,
+  },
+  resetButtonText: {
+    color: 'white',
+    fontSize: 16,
+    fontWeight: '600',
   },
   signOutButton: {
     flexDirection: 'row',
     alignItems: 'center',
-<<<<<<< HEAD
     marginBottom: spacing.lg,
-=======
-    justifyContent: 'center',
-    marginHorizontal: spacing.lg,
-    marginTop: spacing.lg,
-    paddingVertical: spacing.md,
-    borderRadius: 10,
-    backgroundColor: '#fee2e2',
-    gap: spacing.sm,
->>>>>>> b6d217ef
   },
   signOutText: {
     color: '#ef4444',
