import Map from "./map";

export default function RecordRunMap({
  coords,
  watching,
  recenterToRouteTrigger,
  staticPolyline,
}: {
  coords: { latitude: number; longitude: number; timestamp: number }[];
  watching: boolean;
  recenterToRouteTrigger?: number;
  staticPolyline: { latitude: number; longitude: number }[];
}) {
  const movingPolyline = coords.map((coord) => ({
    latitude: coord.latitude,
    longitude: coord.longitude,
  }));

<<<<<<< HEAD
  const arrowMarkers = buildArrowMarkers(staticPolyline);

=======
>>>>>>> 209268f5
  return (
    <Map
      showsUserLocation={true}
      followsUserLocation={watching}
      alterMapEnabled={true}
      movingPolyline={movingPolyline}
<<<<<<< HEAD
      staticPolyline={staticPolyline}
      arrowMarkers={arrowMarkers}
=======
>>>>>>> 209268f5
      recenterToRouteTrigger={recenterToRouteTrigger}
    />
  );
}<|MERGE_RESOLUTION|>--- conflicted
+++ resolved
@@ -1,3 +1,4 @@
+import { buildArrowMarkers } from "../helpers/polyline";
 import Map from "./map";
 
 export default function RecordRunMap({
@@ -16,22 +17,16 @@
     longitude: coord.longitude,
   }));
 
-<<<<<<< HEAD
   const arrowMarkers = buildArrowMarkers(staticPolyline);
 
-=======
->>>>>>> 209268f5
   return (
     <Map
       showsUserLocation={true}
       followsUserLocation={watching}
       alterMapEnabled={true}
       movingPolyline={movingPolyline}
-<<<<<<< HEAD
       staticPolyline={staticPolyline}
       arrowMarkers={arrowMarkers}
-=======
->>>>>>> 209268f5
       recenterToRouteTrigger={recenterToRouteTrigger}
     />
   );
